--- conflicted
+++ resolved
@@ -35,16 +35,14 @@
 previous = ovirt-engine-ui-extensions-1.3.4-1
 current = ovirt-engine-ui-extensions-1.3.5-1
 
-<<<<<<< HEAD
 [ovirt-web-ui]
 baseurl = https://github.com/oVirt/
 name = oVirt Web UI
 previous = 1.9.0
 current = 1.9.1
-=======
+
 [ovirt-hosted-engine-setup]
 baseurl = https://github.com/oVirt/
 name = oVirt Hosted Engine Setup
 previous = ovirt-hosted-engine-setup-2.6.4
-current = ovirt-hosted-engine-setup-2.6.5
->>>>>>> 92972f6b
+current = ovirt-hosted-engine-setup-2.6.5