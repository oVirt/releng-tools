[default]
target_milestones = ovirt-4.5.2,ovirt-4.5.2-1
development_freeze = 2022-07-29
release_date = 2022-08-10

[vdsm]
baseurl = https://github.com/oVirt/
name = VDSM
previous = v4.50.1.4
current = v4.50.2.2

[ovirt-engine-nodejs-modules]
baseurl = https://github.com/oVirt/
name = oVirt Engine NodeJS Modules
# ovirt-engine-nodejs-modules-2.3.2-2
previous = 894ae02619a7aa968dc987e2771dc5ec6964aeba
# ovirt-engine-nodejs-modules-2.3.8-1
current = 46dbbaacb703fbf704669cf930c88de217636a8b

[cockpit-ovirt]
baseurl = https://github.com/oVirt/
name = oVirt Cockpit Plugin
previous = cockpit-ovirt-0.16.0
current = cockpit-ovirt-0.16.1

[mom]
baseurl = https://github.com/oVirt/
name = MOM
previous = v0.6.2
current = v0.6.3

[ovirt-engine-ui-extensions]
baseurl = https://github.com/oVirt/
name = oVirt Engine UI Extensions
previous = ovirt-engine-ui-extensions-1.3.4-1
current = ovirt-engine-ui-extensions-1.3.5-1

[ovirt-web-ui]
baseurl = https://github.com/oVirt/
name = oVirt Web UI
previous = 1.9.0
current = 1.9.1

[ovirt-hosted-engine-setup]
baseurl = https://github.com/oVirt/
name = oVirt Hosted Engine Setup
previous = ovirt-hosted-engine-setup-2.6.4
current = ovirt-hosted-engine-setup-2.6.5

[ovirt-engine-keycloak]
baseurl = https://github.com/oVirt/
name = Keycloak SSO setup for oVirt Engine
previous = b936c4d8fe9ac50d03525b64075f9fa02eefe2af
current = 245d24b7dba440a51710ecefdfebb1eae2b9faca

[vdsm-jsonrpc-java]
baseurl = https://github.com/oVirt/
name = VDSM JSON-RPC Java
previous = v1.7.1
current = v1.7.2

[ovirt-engine]
baseurl = https://github.com/oVirt/
name = oVirt Engine
previous = ovirt-engine-4.5.1.3
current = ovirt-engine-4.5.2

<<<<<<< HEAD
[ovirt-dwh]
baseurl = https://github.com/oVirt/
name = oVirt Engine Data Warehouse
previous = ovirt-engine-dwh-4.5.3
current = ovirt-engine-dwh-4.5.4
=======
[ovirt-imageio]
baseurl = https://github.com/oVirt/
name = ovirt-imageio
previous = v2.4.5
current = v2.4.6
>>>>>>> 447b7aa0
<|MERGE_RESOLUTION|>--- conflicted
+++ resolved
@@ -65,16 +65,14 @@
 previous = ovirt-engine-4.5.1.3
 current = ovirt-engine-4.5.2
 
-<<<<<<< HEAD
-[ovirt-dwh]
-baseurl = https://github.com/oVirt/
-name = oVirt Engine Data Warehouse
-previous = ovirt-engine-dwh-4.5.3
-current = ovirt-engine-dwh-4.5.4
-=======
 [ovirt-imageio]
 baseurl = https://github.com/oVirt/
 name = ovirt-imageio
 previous = v2.4.5
 current = v2.4.6
->>>>>>> 447b7aa0
+
+[ovirt-dwh]
+baseurl = https://github.com/oVirt/
+name = oVirt Engine Data Warehouse
+previous = ovirt-engine-dwh-4.5.3
+current = ovirt-engine-dwh-4.5.4